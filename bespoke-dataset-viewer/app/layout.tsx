import type { Metadata } from "next";
import "./globals.css";
import { Toaster } from "@/components/ui/toaster"


export const metadata: Metadata = {
  title: "Bella Dataset Viewer",
  description: "A powerful dataset viewer and analysis tool",
};

export default function RootLayout({
  children,
}: {
  children: React.ReactNode
}) {
  return (
<<<<<<< HEAD
    <html lang="en">
      <body className={inter.className}>
        {children}
        <Toaster />
=======
    <html lang="en" suppressHydrationWarning>
      <body suppressHydrationWarning>
        {children}
>>>>>>> 33424c96
      </body>
    </html>
  )
}<|MERGE_RESOLUTION|>--- conflicted
+++ resolved
@@ -1,6 +1,5 @@
 import type { Metadata } from "next";
 import "./globals.css";
-import { Toaster } from "@/components/ui/toaster"
 
 
 export const metadata: Metadata = {
@@ -14,16 +13,9 @@
   children: React.ReactNode
 }) {
   return (
-<<<<<<< HEAD
-    <html lang="en">
-      <body className={inter.className}>
-        {children}
-        <Toaster />
-=======
     <html lang="en" suppressHydrationWarning>
       <body suppressHydrationWarning>
         {children}
->>>>>>> 33424c96
       </body>
     </html>
   )
