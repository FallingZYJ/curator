"""Bella: Bespoke Labs Synthetic Data Generation Library."""

import asyncio
<<<<<<< HEAD
import hashlib
import json
import logging
import os
import uuid
from itertools import product
from typing import Callable, Iterable, Optional

from datasets import Dataset
from datasets.arrow_writer import ArrowWriter

from api_request_parallel_processor import process_api_requests_from_file
=======
import json
import logging
import os
from typing import Optional

from api_request_parallel_processor import process_api_requests_from_file
from datasets import Dataset
from datasets.arrow_writer import ArrowWriter
>>>>>>> b6220eb3
from prompt import Prompter


def _create_requests_file(
    dataset: Iterable, requests_file: str, prompter: Prompter, resume: bool = True
):
    if os.path.exists(requests_file):
        if resume:
            logging.info(f"Loading existing jobs from {requests_file}")
            logging.debug(
                f"Alternatively, delete the jobs file and re-run the annotator: `rm -rf {requests_file}`"
            )
            # count existing jobs in file and print first job
            with open(requests_file, "r") as f:
                num_jobs = sum(1 for _ in f)
                f.seek(0)
                first_job = json.loads(f.readline())
            logging.debug(f"Found {num_jobs} jobs in {requests_file}")
            logging.debug("Example job:")
            logging.debug(json.dumps(first_job, indent=2))
        else:
            error_message = (
                f"Existing job file {requests_file}. "
                f"Delete the jobs file and re-run the annotator: `rm -rf {requests_file}`. "
                f"Or run the annotator with the --resume flag to continue from the previous run."
            )
            raise ValueError(error_message)
    else:
        os.makedirs(os.path.dirname(requests_file), exist_ok=True)
        with open(requests_file, "w") as f:
            if len(dataset) == 0:
                request = prompter.get_request_object(dict(), 0)
                f.write(json.dumps(request) + "\n")
            else:
                for idx, sample in enumerate(dataset):
                    request = prompter.get_request_object(sample, idx)
                    f.write(json.dumps(request) + "\n")
        logging.info(f"Requests file {requests_file} written to disk.")


def _read_responses_file_and_write_to_dataset(
    prompter: Prompter, responses_file, dataset_file, output_column
):
    total_count = 0
    failed_count = 0
    with ArrowWriter(path=dataset_file) as writer:
        with open(responses_file, "r") as f_in:
            for line in f_in:
                total_count += 1
                try:
                    response = json.loads(line)
                    if isinstance(response[1], list):
                        # A failed requests contains a list of all the errors before max_retries
                        logging.info(
                            f"Request {response[2].get('request_idx')} failed due to errors: {response[1]}"
                        )
                        failed_count += 1
                        continue

                    metadata = response[2]
                    response_message = response[1]["choices"][0]["message"]["content"]

                    # Parse the response for structured output
                    if prompter.response_format:
                        response_parsed = prompter.response_format.model_validate_json(
                            response_message
                        )
                        response_parsed = response_parsed.model_dump()
                    else:
                        response_parsed = response_message

                    sample = metadata["sample"]

                    sample[output_column] = response_parsed
                    if sample == None:
                        raise ValueError("Trying to write a None sample")
                    writer.write(sample)

                except Exception as e:
                    logging.warning(f"Error: {e}")
                    logging.warning(f"Full response: {response}")
                    continue
        logging.debug(f"Read {total_count} responses, {failed_count} failed")
        if failed_count == total_count:
            raise ValueError("All requests failed")
        writer.finalize()


def _parse_responses_file(prompter: Prompter, responses_file):
    total_count = 0
    failed_count = 0
    samples = []
    with open(responses_file, "r") as f_in:
        for line in f_in:
            total_count += 1
            try:
                response = json.loads(line)
                if isinstance(response[1], list):
                    # A failed requests contains a list of all the errors before max_retries
                    logging.info(
                        f"Request {response[2].get('request_idx')} failed due to errors: {response[1]}"
                    )
                    failed_count += 1
                    continue

                response_message = response[1]["choices"][0]["message"]["content"]
                metadata = response[2]

                # Parse the response for structured output
                if prompter.response_format:
                    response_parsed = prompter.response_format.model_validate_json(
                        response_message
                    )
                    response_parsed = response_parsed.model_dump()
                else:
                    response_parsed = response_message

                samples.append((metadata["request_idx"], response_parsed))

            except Exception as e:
                logging.warning(f"Error: {e}")
                logging.warning(f"Full response: {response}")
                continue
    logging.debug(f"Read {total_count} responses, {failed_count} failed")
    # Sort by idx then return only the responses
    samples.sort(key=lambda x: x[0])
    samples = [sample[1] for sample in samples]  # Keep only the response_parsed values
    if failed_count == total_count:
        raise ValueError("All requests failed")
    return samples


PROMPT_DUMMY_VALUE = "___bella_dummy_value___"


class EmptyDataset:
    empty_bella_dataset = True
    fingerprint = "empty"


def empty():
    return EmptyDataset()


def completions(
    dataset: Iterable,
    prompter: Prompter,
    name: Optional[str] = None,
    resume: bool = True,
) -> "Dataset":
    """
    Apply structured completions to the dataset using specified model and prompts.

    Args:
        prompter: A function that goes from row to request object
        output_column: Name of the column to store the response
        name: Name of the task
        resume: Whether to resume from the previous completions run

    Returns:
        A Dataset with the completions added in the output_column
    """
    bella_cache_dir = os.environ.get(
        "BELLA_CACHE_DIR", os.path.expanduser("~/.cache/bella")
    )

    # Convert all elements to strings and join them before hashing
    fingerprint_str = "_".join(
        [
            str(uuid.uuid4()),
            str(prompter.user_prompt),
            str(prompter.system_prompt),
            str(prompter.model_name),
            str(prompter.response_format.schema_json()),
        ]
    )

    fingerprint = hashlib.md5(fingerprint_str.encode("utf-8")).hexdigest()

    name = f"{name.replace(' ', '-')}--{fingerprint}" if name else fingerprint
    requests_path = os.path.join(bella_cache_dir, f"{name}/requests.jsonl")
    responses_path = os.path.join(bella_cache_dir, f"{name}/responses.jsonl")

    _create_requests_file(dataset, requests_path, prompter, resume)
    asyncio.run(
        process_api_requests_from_file(
            requests_filepath=requests_path,
            save_filepath=responses_path,
            request_url="https://api.openai.com/v1/chat/completions",
            max_attempts=5,
            resume=True,
            model=prompter.model_name,
        )
    )
    return _parse_responses_file(prompter, responses_path)<|MERGE_RESOLUTION|>--- conflicted
+++ resolved
@@ -1,29 +1,17 @@
 """Bella: Bespoke Labs Synthetic Data Generation Library."""
 
 import asyncio
-<<<<<<< HEAD
 import hashlib
 import json
 import logging
 import os
 import uuid
-from itertools import product
-from typing import Callable, Iterable, Optional
+from typing import Iterable, Optional
 
 from datasets import Dataset
 from datasets.arrow_writer import ArrowWriter
 
 from api_request_parallel_processor import process_api_requests_from_file
-=======
-import json
-import logging
-import os
-from typing import Optional
-
-from api_request_parallel_processor import process_api_requests_from_file
-from datasets import Dataset
-from datasets.arrow_writer import ArrowWriter
->>>>>>> b6220eb3
 from prompt import Prompter
 
 
@@ -156,18 +144,6 @@
     return samples
 
 
-PROMPT_DUMMY_VALUE = "___bella_dummy_value___"
-
-
-class EmptyDataset:
-    empty_bella_dataset = True
-    fingerprint = "empty"
-
-
-def empty():
-    return EmptyDataset()
-
-
 def completions(
     dataset: Iterable,
     prompter: Prompter,
